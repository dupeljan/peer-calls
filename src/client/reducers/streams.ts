<<<<<<< HEAD
=======
import _debug from 'debug'
import forEach from 'lodash/forEach'
>>>>>>> 60539f98
import omit from 'lodash/omit'
import { HangUpAction } from '../actions/CallActions'
import { MediaStreamAction } from '../actions/MediaActions'
import { AddStreamAction, AddStreamTrackAction, RemoveStreamAction, RemoveStreamTrackAction, StreamAction, StreamType } from '../actions/StreamActions'
import { HANG_UP, MEDIA_STREAM, STREAM_ADD, STREAM_REMOVE, STREAM_TRACK_ADD, STREAM_TRACK_REMOVE } from '../constants'
import { createObjectURL, revokeObjectURL } from '../window'

const defaultState = Object.freeze({})

function safeCreateObjectURL (stream: MediaStream) {
  try {
    return createObjectURL(stream)
  } catch (err) {
    return undefined
  }
}

export interface StreamWithURL {
  stream: MediaStream
  type: StreamType | undefined
  url?: string
}

export interface UserStreams {
  userId: string
  streams: StreamWithURL[]
}

export interface StreamsState {
  [userId: string]: UserStreams
}

function addStream (
  state: StreamsState, payload: AddStreamAction['payload'],
): StreamsState {
  const { userId, stream } = payload

  const userStreams = state[userId] || {
    userId,
    streams: [],
  }

  if (userStreams.streams.map(s => s.stream).indexOf(stream) >= 0) {
    return state
  }

  const streamWithURL: StreamWithURL = {
    stream,
    type: payload.type,
    url: safeCreateObjectURL(stream),
  }

  return {
    ...state,
    [userId]: {
      userId,
      streams: [...userStreams.streams, streamWithURL],
    },
  }
}

function removeStream (
  state: StreamsState, payload: RemoveStreamAction['payload'],
): StreamsState {
  const { userId, stream } = payload
  const userStreams = state[userId]
  if (!userStreams) {
    return state
  }

  if (stream) {
    const streams = userStreams.streams.filter(s => {
      const found = s.stream === stream
      if (found) {
        stream.getTracks().forEach(track => track.stop())
        s.url && revokeObjectURL(s.url)
      }
      return !found
    })
    if (streams.length > 0) {
      return {
        ...state,
        [userId]: {
          userId,
          streams,
        },
      }
    } else {
      omit(state, [userId])
    }
  }

  userStreams && userStreams.streams.forEach(s => {
    s.stream.getTracks().forEach(track => track.stop())
    s.url && revokeObjectURL(s.url)
  })
  return omit(state, [userId])
}

function removeStreamTrack(
  state: StreamsState, payload: RemoveStreamTrackAction['payload'],
): StreamsState {
  const { userId, stream, track } = payload
  const userStreams = state[userId]
  if (!userStreams) {
    return state
  }
  const index = userStreams.streams.map(s => s.stream).indexOf(stream)
  if (index < 0) {
    return state
  }
  stream.removeTrack(track)
  if (stream.getTracks().length === 0) {
    return removeStream(state, {userId, stream})
  }
  // UI does not update when a stream track is removed so there is no need to
  // update the state object
  return state
}

function addStreamTrack(
  state: StreamsState, payload: AddStreamTrackAction['payload'],
): StreamsState {
  const { userId, stream, track } = payload
  const userStreams = state[userId]
  const existingUserStream =
    userStreams && userStreams.streams.find(s => s.stream === stream)

  if (!stream.getTracks().includes(track)) {
    stream.addTrack(track)
  }

  if (!existingUserStream) {
    return addStream(state, {
      stream: payload.stream,
      userId: payload.userId,
    })
  }

  return state
}

export default function streams(
  state: StreamsState = defaultState,
  action: StreamAction | MediaStreamAction | HangUpAction,
): StreamsState {
  switch (action.type) {
    case STREAM_ADD:
      return addStream(state, action.payload)
    case STREAM_REMOVE:
      return removeStream(state, action.payload)
    case STREAM_TRACK_ADD:
      return addStreamTrack(state, action.payload)
    case STREAM_TRACK_REMOVE:
      return removeStreamTrack(state, action.payload)
    case HANG_UP:
      forEach(state, userStreams => {
        userStreams.streams.forEach(s => {
          s.stream.getTracks().forEach(track => {
            track.onmute = null
            track.onunmute = null
          })
        })
      })
      return defaultState
    case MEDIA_STREAM:
      if (action.status === 'resolved') {
        return addStream(state, action.payload)
      } else {
        return state
      }
    default:
      return state
  }
}<|MERGE_RESOLUTION|>--- conflicted
+++ resolved
@@ -1,8 +1,4 @@
-<<<<<<< HEAD
-=======
-import _debug from 'debug'
 import forEach from 'lodash/forEach'
->>>>>>> 60539f98
 import omit from 'lodash/omit'
 import { HangUpAction } from '../actions/CallActions'
 import { MediaStreamAction } from '../actions/MediaActions'
