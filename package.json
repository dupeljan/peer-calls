{
  "name": "peer-calls",
<<<<<<< HEAD
  "version": "4.0.0-alpha.0",
  "private": true,
=======
  "version": "3.0.20",
>>>>>>> 60539f98
  "description": "Group peer to peer video calls for anybody.",
  "repository": "https://github.com/jeremija/peer-calls",
  "main": "lib/index.js",
  "types": "lib/index.d.ts",
  "bin": {
    "peer-calls": "./lib/index.js"
  },
  "scripts": {
    "start": "go run src/server/main.go",
    "start:server": "go run src/server/main.go",
    "start:watch": "chastifol [ npm run js:watch ] [ npm run css:watch ] [ npm run start:server ]",
    "prepublishOnly": "npm run build",
    "build": "npm run css && npm run ts && npm run js && npm run js:uglify",
    "test": "jest",
    "test:coverage": "jest --coverage",
    "test:watch": "jest --watch",
    "js": "browserify -g [ loose-envify purge --NODE_ENV production ] -t babelify ./lib/client/index.js -o ./build/index.prod.js",
    "js:watch": "watchify -p tsify ./src/client/index.tsx -v -d -o ./build/index.js",
    "js:uglify": "minify build/index.prod.js -o build/index.js",
    "css": "node-sass ./src/scss/style.scss -o ./build/",
    "css:watch": "npm run css && node-sass --watch ./src/scss/style.scss -o ./build/",
    "lint": "eslint --ext ts,tsx .",
    "lint:fix": "eslint --ext ts,tsx --fix .",
    "ci": "npm run lint && npm run test:coverage && npm run build",
    "ts:watch": "tsc --build . --watch --preserveWatchOutput",
    "ts": "tsc --build .",
    "clean": "rimraf lib/ tsconfig.tsbuildinfo build/*"
  },
  "babel": {
    "presets": [
      [
        "@babel/preset-env",
        {
          "forceAllTransforms": true,
          "targets": {
            "browsers": [
              "last 2 versions",
              "safari >= 7",
              "ie >= 11"
            ]
          }
        }
      ]
    ]
  },
  "author": "Jerko Steiner",
  "license": "MIT",
  "dependencies": {},
  "devDependencies": {
    "@babel/core": "^7.8.7",
    "@babel/polyfill": "^7.8.7",
    "@babel/preset-env": "^7.8.7",
    "@types/classnames": "^2.2.10",
    "@types/debug": "^4.1.5",
    "@types/ejs": "^3.0.1",
    "@types/express": "^4.17.3",
    "@types/ioredis": "^4.14.9",
    "@types/jest": "^25.1.4",
    "@types/js-yaml": "^3.12.2",
    "@types/lodash": "^4.14.149",
    "@types/node": "^13.9.1",
    "@types/react": "^16.9.32",
    "@types/react-dom": "^16.9.6",
    "@types/react-redux": "^7.1.7",
    "@types/react-transition-group": "^4.2.4",
    "@types/redux-logger": "^3.0.7",
    "@types/simple-peer": "^9.6.0",
    "@types/supertest": "^2.0.8",
    "@typescript-eslint/eslint-plugin": "^2.23.0",
    "@typescript-eslint/parser": "^2.23.0",
    "babel-core": "^7.0.0-bridge.0",
    "babel-minify": "^0.5.1",
    "babelify": "^10.0.0",
    "browserify": "^16.5.1",
    "chastifol": "^4.1.0",
    "classnames": "^2.2.6",
    "core-js": "^3.6.4",
    "debug": "^4.1.1",
    "eslint": "^6.8.0",
    "eslint-plugin-import": "^2.20.1",
    "eslint-plugin-react": "^7.19.0",
    "jest": "^25.1.0",
    "lodash": "^4.17.15",
    "loose-envify": "^1.4.0",
    "node-sass": "^4.13.1",
<<<<<<< HEAD
    "react": "^16.13.0",
    "react-dom": "^16.13.0",
=======
    "nodemon": "^2.0.2",
    "react": "^16.13.1",
    "react-dom": "^16.13.1",
>>>>>>> 60539f98
    "react-redux": "^7.2.0",
    "react-transition-group": "^4.3.0",
    "redux": "^4.0.5",
    "redux-logger": "^3.0.6",
    "redux-thunk": "^2.3.0",
    "rimraf": "^3.0.2",
    "screenfull": "^5.0.2",
    "simple-peer": "^9.6.2",
    "supertest": "^4.0.2",
    "ts-jest": "^25.2.1",
    "ts-node": "^8.6.2",
    "tsify": "^4.0.1",
    "typescript": "^3.8.3",
    "watchify": "^3.11.1",
    "webrtc-adapter": "^7.5.0"
  }
}<|MERGE_RESOLUTION|>--- conflicted
+++ resolved
@@ -1,11 +1,7 @@
 {
   "name": "peer-calls",
-<<<<<<< HEAD
   "version": "4.0.0-alpha.0",
   "private": true,
-=======
-  "version": "3.0.20",
->>>>>>> 60539f98
   "description": "Group peer to peer video calls for anybody.",
   "repository": "https://github.com/jeremija/peer-calls",
   "main": "lib/index.js",
@@ -91,14 +87,8 @@
     "lodash": "^4.17.15",
     "loose-envify": "^1.4.0",
     "node-sass": "^4.13.1",
-<<<<<<< HEAD
-    "react": "^16.13.0",
-    "react-dom": "^16.13.0",
-=======
-    "nodemon": "^2.0.2",
     "react": "^16.13.1",
     "react-dom": "^16.13.1",
->>>>>>> 60539f98
     "react-redux": "^7.2.0",
     "react-transition-group": "^4.3.0",
     "redux": "^4.0.5",
